//! The `event` module contains traits and structs to actually run your game mainloop
//! and handle top-level state, as well as handle input events such as keyboard
//! and mouse.
//!
//! If you don't want to use `ggez`'s built in event loop, you can
//! write your own mainloop and check for events on your own.  This is
//! not particularly hard, there's nothing special about the
//! `EventHandler` trait.  It just tries to simplify the process a
//! little.  For examples of how to write your own main loop, see the
//! source code for this module, or the [`eventloop`
//! example](https://github.com/ggez/ggez/blob/master/examples/eventloop.rs).

use winit::{self, dpi};

// TODO LATER: I kinda hate all these re-exports.  I kinda hate
// a lot of the details of the `EventHandler` and input now though,
// and look forward to ripping it all out and replacing it with newer winit.

/// A mouse button.
pub use winit::event::MouseButton;

/// An analog axis of some device (gamepad thumbstick, joystick...).
pub use gilrs::Axis;
/// A button of some device (gamepad, joystick...).
pub use gilrs::Button;

/// `winit` events; nested in a module for re-export neatness.
pub mod winit_event {
    pub use super::winit::event::{
        DeviceEvent, ElementState, Event, KeyboardInput, ModifiersState, MouseScrollDelta,
        TouchPhase, WindowEvent,
    };
}
pub use crate::input::gamepad::GamepadId;
pub use crate::input::keyboard::{KeyCode, KeyMods};

use self::winit_event::*;
/// `winit` event loop.
pub use winit::event_loop::{ControlFlow, EventLoop};

use crate::context::Context;
use crate::error::GameResult;

/// A trait defining event callbacks.  This is your primary interface with
/// `ggez`'s event loop.  Implement this trait for a type and
/// override at least the [`update()`](#tymethod.update) and
/// [`draw()`](#tymethod.draw) methods, then pass it to
/// [`event::run()`](fn.run.html) to run the game's mainloop.
///
/// The default event handlers do nothing, apart from
/// [`key_down_event()`](#tymethod.key_down_event), which will by
/// default exit the game if the escape key is pressed.  Just
/// override the methods you want to use.
pub trait EventHandler {
    /// Called upon each logic update to the game.
    /// This should be where the game's logic takes place.
    fn update(&mut self, _ctx: &mut Context) -> GameResult;

    /// Called to do the drawing of your game.
    /// You probably want to start this with
    /// [`graphics::clear()`](../graphics/fn.clear.html) and end it
    /// with [`graphics::present()`](../graphics/fn.present.html) and
    /// maybe [`timer::yield_now()`](../timer/fn.yield_now.html).
    fn draw(&mut self, _ctx: &mut Context) -> GameResult;

    /// A mouse button was pressed
    fn mouse_button_down_event(
        &mut self,
        _ctx: &mut Context,
        _button: MouseButton,
        _x: f32,
        _y: f32,
    ) {
    }

    /// A mouse button was released
    fn mouse_button_up_event(
        &mut self,
        _ctx: &mut Context,
        _button: MouseButton,
        _x: f32,
        _y: f32,
    ) {
    }

    /// The mouse was moved; it provides both absolute x and y coordinates in the window,
    /// and relative x and y coordinates compared to its last position.
    fn mouse_motion_event(&mut self, _ctx: &mut Context, _x: f32, _y: f32, _dx: f32, _dy: f32) {}

    /// mouse entered or left window area
    fn mouse_enter_or_leave(&mut self, _ctx: &mut Context, _entered: bool) {}

    /// The mousewheel was scrolled, vertically (y, positive away from and negative toward the user)
    /// or horizontally (x, positive to the right and negative to the left).
    fn mouse_wheel_event(&mut self, _ctx: &mut Context, _x: f32, _y: f32) {}

    /// A keyboard button was pressed.
    ///
    /// The default implementation of this will call `ggez::event::quit()`
    /// when the escape key is pressed.  If you override this with
    /// your own event handler you have to re-implment that
    /// functionality yourself.
    fn key_down_event(
        &mut self,
        ctx: &mut Context,
        keycode: KeyCode,
        _keymods: KeyMods,
        _repeat: bool,
    ) {
        if keycode == KeyCode::Escape {
            quit(ctx);
        }
    }

    /// A keyboard button was released.
    fn key_up_event(&mut self, _ctx: &mut Context, _keycode: KeyCode, _keymods: KeyMods) {}

    /// A unicode character was received, usually from keyboard input.
    /// This is the intended way of facilitating text input.
    fn text_input_event(&mut self, _ctx: &mut Context, _character: char) {}

    /// A gamepad button was pressed; `id` identifies which gamepad.
    /// Use [`input::gamepad()`](../input/fn.gamepad.html) to get more info about
    /// the gamepad.
    fn gamepad_button_down_event(&mut self, _ctx: &mut Context, _btn: Button, _id: GamepadId) {}

    /// A gamepad button was released; `id` identifies which gamepad.
    /// Use [`input::gamepad()`](../input/fn.gamepad.html) to get more info about
    /// the gamepad.
    fn gamepad_button_up_event(&mut self, _ctx: &mut Context, _btn: Button, _id: GamepadId) {}

    /// A gamepad axis moved; `id` identifies which gamepad.
    /// Use [`input::gamepad()`](../input/fn.gamepad.html) to get more info about
    /// the gamepad.
    fn gamepad_axis_event(&mut self, _ctx: &mut Context, _axis: Axis, _value: f32, _id: GamepadId) {
    }

    /// Called when the window is shown or hidden.
    fn focus_event(&mut self, _ctx: &mut Context, _gained: bool) {}

    /// Called upon a quit event.  If it returns true,
    /// the game does not exit (the quit event is cancelled).
    fn quit_event(&mut self, _ctx: &mut Context) -> bool {
        debug!("quit_event() callback called, quitting...");
        false
    }

    /// Called when the user resizes the window, or when it is resized
    /// via [`graphics::set_mode()`](../graphics/fn.set_mode.html).
    fn resize_event(&mut self, _ctx: &mut Context, _width: f32, _height: f32) {}
}

/// Terminates the [`ggez::event::run()`](fn.run.html) loop by setting
/// [`Context.continuing`](struct.Context.html#structfield.continuing)
/// to `false`.
pub fn quit(ctx: &mut Context) {
    ctx.continuing = false;
}

/// Runs the game's main loop, calling event callbacks on the given state
/// object as events occur.
///
/// It does not try to do any type of framerate limiting.  See the
/// documentation for the [`timer`](../timer/index.html) module for more info.
pub fn run<S: 'static>(mut ctx: Context, event_loop: EventLoop<()>, mut state: S) -> !
where
    S: EventHandler,
{
    use crate::input::{keyboard, mouse};

    event_loop.run(move |event, _, control_flow| {
        if !ctx.continuing {
            *control_flow = ControlFlow::Exit;
            return;
        }

        *control_flow = ControlFlow::Poll;

        let ctx = &mut ctx;
        let state = &mut state;

        ctx.process_event(&event);
        match event {
            Event::WindowEvent { event, .. } => match event {
                WindowEvent::Resized(logical_size) => {
                    // let actual_size = logical_size;
                    state.resize_event(ctx, logical_size.width as f32, logical_size.height as f32);
                }
                WindowEvent::CloseRequested => {
                    if !state.quit_event(ctx) {
                        quit(ctx);
                    }
                }
                WindowEvent::Focused(gained) => {
                    state.focus_event(ctx, gained);
                }
                WindowEvent::ReceivedCharacter(ch) => {
                    state.text_input_event(ctx, ch);
                }
                WindowEvent::KeyboardInput {
                    input:
                        KeyboardInput {
                            state: ElementState::Pressed,
                            virtual_keycode: Some(keycode),
                            modifiers,
                            ..
                        },
                    ..
                } => {
                    let repeat = keyboard::is_key_repeated(ctx);
                    state.key_down_event(ctx, keycode, modifiers.into(), repeat);
                }
                WindowEvent::KeyboardInput {
                    input:
                        KeyboardInput {
                            state: ElementState::Released,
                            virtual_keycode: Some(keycode),
                            modifiers,
                            ..
                        },
                    ..
                } => {
                    state.key_up_event(ctx, keycode, modifiers.into());
                }
                WindowEvent::MouseWheel { delta, .. } => {
                    let (x, y) = match delta {
                        MouseScrollDelta::LineDelta(x, y) => (x, y),
                        MouseScrollDelta::PixelDelta(pos) => {
                            let scale_factor = ctx.gfx_context.window.window().scale_factor();
                            let dpi::LogicalPosition { x, y } = pos.to_logical::<f32>(scale_factor);
                            (x, y)
                        }
                    };
                    state.mouse_wheel_event(ctx, x, y);
                }
                WindowEvent::MouseInput {
                    state: element_state,
                    button,
                    ..
                } => {
                    let position = mouse::position(ctx);
                    match element_state {
                        ElementState::Pressed => {
                            state.mouse_button_down_event(ctx, button, position.x, position.y)
                        }
                        ElementState::Released => {
                            state.mouse_button_up_event(ctx, button, position.x, position.y)
                        }
                    }
                }
                WindowEvent::CursorMoved { .. } => {
                    let position = mouse::position(ctx);
                    let delta = mouse::delta(ctx);
                    state.mouse_motion_event(ctx, position.x, position.y, delta.x, delta.y);
                }
                _x => {
                    // trace!("ignoring window event {:?}", x);
                }
            },
            Event::DeviceEvent { event, .. } => match event {
                _ => (),
            },
            Event::Resumed => (),
            Event::Suspended => (),
            Event::NewEvents(_) => (),
            Event::UserEvent(_) => (),
            Event::MainEventsCleared => {
                // If you are writing your own event loop, make sure
                // you include `timer_context.tick()` and
                // `ctx.process_event()` calls.  These update ggez's
                // internal state however necessary.
                ctx.timer_context.tick();

                if let Err(e) = state.update(ctx) {
                    error!("Error on EventHandler::update(): {:?}", e);
                    *control_flow = ControlFlow::Exit;
                    return;
                }

                if let Err(e) = state.draw(ctx) {
                    error!("Error on EventHandler::draw(): {:?}", e);
                    *control_flow = ControlFlow::Exit;
                    return;
                }
            }
            Event::RedrawRequested(_) => (),
            Event::RedrawEventsCleared => (),
            Event::LoopDestroyed => (),
        }

        // Handle gamepad events if necessary.
        if ctx.conf.modules.gamepad {
            while let Some(gilrs::Event { id, event, .. }) = ctx.gamepad_context.next_event() {
                match event {
                    gilrs::EventType::ButtonPressed(button, _) => {
                        state.gamepad_button_down_event(ctx, button, GamepadId(id));
                    }
                    gilrs::EventType::ButtonReleased(button, _) => {
                        state.gamepad_button_up_event(ctx, button, GamepadId(id));
                    }
                    gilrs::EventType::AxisChanged(axis, value, _) => {
                        state.gamepad_axis_event(ctx, axis, value, GamepadId(id));
                    }
                    _ => {}
                }
            }
        }
<<<<<<< HEAD
        ctx.timer_context.reset_incremental_update_counter();
        state.update(ctx)?;
        state.draw(ctx)?;
    }

    Ok(())
=======
    });
>>>>>>> 5bbb5c37
}<|MERGE_RESOLUTION|>--- conflicted
+++ resolved
@@ -305,14 +305,10 @@
                 }
             }
         }
-<<<<<<< HEAD
         ctx.timer_context.reset_incremental_update_counter();
         state.update(ctx)?;
         state.draw(ctx)?;
     }
 
     Ok(())
-=======
-    });
->>>>>>> 5bbb5c37
 }