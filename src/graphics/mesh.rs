use crate::context::DebugId;
use crate::graphics::*;
use gfx::traits::FactoryExt;
use lyon;
use lyon::tessellation as t;

<<<<<<< HEAD
=======
pub use self::t::{FillOptions, FillRule, LineCap, LineJoin, StrokeOptions};

>>>>>>> d455fd1e
/// A builder for creating [`Mesh`](struct.Mesh.html)es.
///
/// This allows you to easily make one `Mesh` containing
/// many different complex pieces of geometry.  They don't
/// have to be connected to each other, and will all be
/// drawn at once.
///
/// The following example shows how to build a mesh containing a line and a circle:
///
/// ```rust
/// # use ggez::*;
/// # use ggez::graphics::*;
<<<<<<< HEAD
/// # fn t(ctx: &mut Context) {
/// let mesh: Mesh = MeshBuilder::new()
///     .line(&[Point2::new(20.0, 20.0), Point2::new(40.0, 20.0)], 4.0)
///     .circle(DrawMode::Fill, Point2::new(60.0, 38.0), 40.0, 1.0)
///     .build(ctx)
///     .unwrap();
/// # }
=======
/// # use ggez::nalgebra::Point2;
/// # fn main() -> GameResult {
/// # let ctx = &mut ContextBuilder::new("foo", "bar").build().unwrap().0;
/// let mesh: Mesh = MeshBuilder::new()
///     .line(&[Point2::new(20.0, 20.0), Point2::new(40.0, 20.0)], 4.0, (255, 0, 0).into())?
///     .circle(DrawMode::Fill, Point2::new(60.0, 38.0), 40.0, 1.0, (0, 255, 0).into())
///     .build(ctx)?;
/// # Ok(()) }
>>>>>>> d455fd1e
/// ```
/// A more sophisticated example:
///
/// ```rust
/// use ggez::{Context, GameResult, nalgebra as na};
/// use ggez::graphics::{self, DrawMode, MeshBuilder};
///
/// fn draw_danger_signs(ctx: &mut Context) -> GameResult {
///     // Initialize a builder instance.
///     let mesh = MeshBuilder::new()
///         // Add vertices for 3 lines (in an approximate equilateral triangle).
///         .line(
///             &[
///                 na::Point2::new(0.0, 0.0),
///                 na::Point2::new(-30.0, 52.0),
///                 na::Point2::new(30.0, 52.0),
///                 na::Point2::new(0.0, 0.0),
///             ],
///             1.0,
///             graphics::WHITE,
///         )?
///         // Add vertices for an exclamation mark!
///         .ellipse(DrawMode::Fill, na::Point2::new(0.0, 25.0), 2.0, 15.0, 2.0, graphics::WHITE,)
///         .circle(DrawMode::Fill, na::Point2::new(0.0, 45.0), 2.0, 2.0, graphics::WHITE,)
///         // Finalize then unwrap. Unwrapping via `?` operator either yields the final `Mesh`,
///         // or propagates the error (note return type).
///         .build(ctx)?;
///     // Draw 3 meshes in a line, 1st and 3rd tilted by 1 radian.
///     graphics::draw(ctx, &mesh, (na::Point2::new(50.0, 50.0), -1.0, graphics::WHITE))?;
///     graphics::draw(ctx, &mesh, (na::Point2::new(150.0, 50.0), 0.0, graphics::WHITE))?;
///     graphics::draw(ctx, &mesh, (na::Point2::new(250.0, 50.0), 1.0, graphics::WHITE))?;
///     Ok(())
/// }
/// ```
#[derive(Debug, Clone)]
pub struct MeshBuilder {
    buffer: t::geometry_builder::VertexBuffers<Vertex, u16>,
    image: Option<Image>,
}

impl Default for MeshBuilder {
    fn default() -> Self {
        Self {
            buffer: t::VertexBuffers::new(),
            image: None,
        }
    }
}

impl MeshBuilder {
    /// Create a new `MeshBuilder`.
    pub fn new() -> Self {
        Self::default()
    }

    /// Create a new mesh for a line of one or more connected segments.
    pub fn line<P>(&mut self, points: &[P], width: f32, color: Color) -> GameResult<&mut Self>
    where
        P: Into<mint::Point2<f32>> + Clone,
    {
        self.polyline(DrawMode::Line(width), points, color)
    }

    /// Create a new mesh for a circle.
    ///
    /// For the meaning of the `tolerance` parameter, [see here](https://docs.rs/lyon_geom/0.11.0/lyon_geom/#flattening).
    pub fn circle<P>(
        &mut self,
        mode: DrawMode,
        point: P,
        radius: f32,
        tolerance: f32,
        color: Color,
    ) -> &mut Self
    where
        P: Into<mint::Point2<f32>>,
    {
        {
            let point = point.into();
            let buffers = &mut self.buffer;
            let vb = VertexBuilder { color };
            match mode {
                DrawMode::Fill => {
                    // These builders have to be in separate match arms 'cause they're actually
                    // different types; one is GeometryBuilder<StrokeVertex> and the other is
                    // GeometryBuilder<FillVertex>
                    let builder = &mut t::BuffersBuilder::new(buffers, vb);
                    let fill_options = t::FillOptions::default().with_tolerance(tolerance);
                    let _ = t::basic_shapes::fill_circle(
                        t::math::point(point.x, point.y),
                        radius,
                        &fill_options,
                        builder,
                    );
                }
                DrawMode::Line(line_width) => {
                    let builder = &mut t::BuffersBuilder::new(buffers, vb);
                    let options = t::StrokeOptions::default()
                        .with_line_width(line_width)
                        .with_tolerance(tolerance);
                    let _ = t::basic_shapes::stroke_circle(
                        t::math::point(point.x, point.y),
                        radius,
                        &options,
                        builder,
                    );
                }
                DrawMode::CustomFill(fill_options) => {
                    let builder = &mut t::BuffersBuilder::new(buffers, vb);
                    let _ = t::basic_shapes::fill_circle(
                        t::math::point(point.x, point.y),
                        radius,
                        &fill_options.with_tolerance(tolerance),
                        builder,
                    );
                }
                DrawMode::CustomLine(options) => {
                    let builder = &mut t::BuffersBuilder::new(buffers, vb);
                    let _ = t::basic_shapes::stroke_circle(
                        t::math::point(point.x, point.y),
                        radius,
                        &options.with_tolerance(tolerance),
                        builder,
                    );
                }
            };
        }
        self
    }

    /// Create a new mesh for an ellipse.
    ///
    /// For the meaning of the `tolerance` parameter, [see here](https://docs.rs/lyon_geom/0.11.0/lyon_geom/#flattening).
    pub fn ellipse<P>(
        &mut self,
        mode: DrawMode,
        point: P,
        radius1: f32,
        radius2: f32,
        tolerance: f32,
        color: Color,
    ) -> &mut Self
    where
        P: Into<mint::Point2<f32>>,
    {
        {
            let buffers = &mut self.buffer;
            let point = point.into();
            let vb = VertexBuilder { color };
            match mode {
                DrawMode::Fill => {
                    let builder = &mut t::BuffersBuilder::new(buffers, vb);
                    let fill_options = t::FillOptions::default().with_tolerance(tolerance);
                    let _ = t::basic_shapes::fill_ellipse(
                        t::math::point(point.x, point.y),
                        t::math::vector(radius1, radius2),
                        t::math::Angle { radians: 0.0 },
                        &fill_options,
                        builder,
                    );
                }
                DrawMode::Line(line_width) => {
                    let builder = &mut t::BuffersBuilder::new(buffers, vb);
                    let options = t::StrokeOptions::default()
                        .with_line_width(line_width)
                        .with_tolerance(tolerance);
                    let _ = t::basic_shapes::stroke_ellipse(
                        t::math::point(point.x, point.y),
                        t::math::vector(radius1, radius2),
                        t::math::Angle { radians: 0.0 },
                        &options,
                        builder,
                    );
                }
                DrawMode::CustomFill(fill_options) => {
                    let builder = &mut t::BuffersBuilder::new(buffers, vb);
                    let _ = t::basic_shapes::fill_ellipse(
                        t::math::point(point.x, point.y),
                        t::math::vector(radius1, radius2),
                        t::math::Angle { radians: 0.0 },
                        &fill_options.with_tolerance(tolerance),
                        builder,
                    );
                }
                DrawMode::CustomLine(options) => {
                    let builder = &mut t::BuffersBuilder::new(buffers, vb);
                    let _ = t::basic_shapes::stroke_ellipse(
                        t::math::point(point.x, point.y),
                        t::math::vector(radius1, radius2),
                        t::math::Angle { radians: 0.0 },
                        &options.with_tolerance(tolerance),
                        builder,
                    );
                }
            };
        }
        self
    }

    /// Create a new mesh for a series of connected lines.
    pub fn polyline<P>(
        &mut self,
        mode: DrawMode,
        points: &[P],
        color: Color,
    ) -> GameResult<&mut Self>
    where
        P: Into<mint::Point2<f32>> + Clone,
    {
        self.polyline_inner(mode, points, false, color)
    }

    /// Create a new mesh for a closed polygon.
    pub fn polygon<P>(
        &mut self,
        mode: DrawMode,
        points: &[P],
        color: Color,
    ) -> GameResult<&mut Self>
    where
        P: Into<mint::Point2<f32>> + Clone,
    {
        self.polyline_inner(mode, points, true, color)
    }

    fn polyline_inner<P>(
        &mut self,
        mode: DrawMode,
        points: &[P],
        is_closed: bool,
        color: Color,
    ) -> GameResult<&mut Self>
    where
        P: Into<mint::Point2<f32>> + Clone,
    {
        {
            assert!(points.len() > 1);
            let buffers = &mut self.buffer;
            let points = points.into_iter().cloned().map(|p| {
                let mint_point: mint::Point2<f32> = p.into();
                t::math::point(mint_point.x, mint_point.y)
            });
            let vb = VertexBuilder { color };
            match mode {
                DrawMode::Fill => {
                    let builder = &mut t::BuffersBuilder::new(buffers, vb);
                    let tessellator = &mut t::FillTessellator::new();
                    let options = t::FillOptions::default();
                    let _ = t::basic_shapes::fill_polyline(points, tessellator, &options, builder)?;
                }
                DrawMode::Line(width) => {
                    let builder = &mut t::BuffersBuilder::new(buffers, vb);
                    let options = t::StrokeOptions::default().with_line_width(width);
                    let _ = t::basic_shapes::stroke_polyline(points, is_closed, &options, builder);
                }
                DrawMode::CustomFill(options) => {
                    let builder = &mut t::BuffersBuilder::new(buffers, vb);
                    let tessellator = &mut t::FillTessellator::new();
                    let _ = t::basic_shapes::fill_polyline(points, tessellator, &options, builder)?;
                }
                DrawMode::CustomLine(options) => {
                    let builder = &mut t::BuffersBuilder::new(buffers, vb);
                    let _ = t::basic_shapes::stroke_polyline(points, is_closed, &options, builder);
                }
            };
        }
        Ok(self)
    }

    /// Create a new mesh for a rectangle.
    pub fn rectangle(&mut self, mode: DrawMode, bounds: Rect, color: Color) -> &mut Self {
        {
            let buffers = &mut self.buffer;
            let rect = t::math::rect(bounds.x, bounds.y, bounds.w, bounds.h);
            let vb = VertexBuilder { color };
            match mode {
                DrawMode::Fill => {
                    // These builders have to be in separate match arms 'cause they're actually
                    // different types; one is GeometryBuilder<StrokeVertex> and the other is
                    // GeometryBuilder<FillVertex>
                    let builder = &mut t::BuffersBuilder::new(buffers, vb);
                    let fill_options = t::FillOptions::default();
                    let _ = t::basic_shapes::fill_rectangle(&rect, &fill_options, builder);
                }
                DrawMode::Line(line_width) => {
                    let builder = &mut t::BuffersBuilder::new(buffers, vb);
                    let options = t::StrokeOptions::default().with_line_width(line_width);
                    let _ = t::basic_shapes::stroke_rectangle(&rect, &options, builder);
                }
                DrawMode::CustomFill(fill_options) => {
                    let builder = &mut t::BuffersBuilder::new(buffers, vb);
                    let _ = t::basic_shapes::fill_rectangle(&rect, &fill_options, builder);
                }
                DrawMode::CustomLine(options) => {
                    let builder = &mut t::BuffersBuilder::new(buffers, vb);
                    let _ = t::basic_shapes::stroke_rectangle(&rect, &options, builder);
                }
            };
        }
        self
    }

    /// Create a new [`Mesh`](struct.Mesh.html) from a raw list of triangles.
    ///
    /// Currently does not support UV's or indices.
    pub fn triangles<P>(&mut self, triangles: &[P], color: Color) -> &mut Self
    where
        P: Into<mint::Point2<f32>> + Clone,
    {
        {
            assert_eq!(triangles.len() % 3, 0);
            let tris = triangles
                .iter()
                .cloned()
                .map(|p| {
                    // Gotta turn ggez Point2's into lyon FillVertex's
                    let mint_point = p.into();
                    let np = lyon::math::point(mint_point.x, mint_point.y);
                    let nv = lyon::math::vector(mint_point.x, mint_point.y);
                    t::FillVertex {
                        position: np,
                        normal: nv,
                    }
                })
                // Removing this collect might be nice, but is not easy.
                // We can chunk a slice, but can't chunk an arbitrary
                // iterator.
                // Using the itertools crate doesn't really make anything
                // nicer, so we'll just live with it.
                .collect::<Vec<_>>();
            let tris = tris.chunks(3);
            let vb = VertexBuilder { color };
            let builder: &mut t::BuffersBuilder<_, _, _, _> =
                &mut t::BuffersBuilder::new(&mut self.buffer, vb);
            use lyon::tessellation::GeometryBuilder;
            builder.begin_geometry();
            for tri in tris {
                // Ideally this assert makes bounds-checks only happen once.
                assert!(tri.len() == 3);
                let fst = tri[0];
                let snd = tri[1];
                let thd = tri[2];
                let i1 = builder.add_vertex(fst);
                let i2 = builder.add_vertex(snd);
                let i3 = builder.add_vertex(thd);
                builder.add_triangle(i1, i2, i3);
            }
            let _ = builder.end_geometry();
        }
        self
    }

    /// Takes an `Image` to apply to the mesh.
    pub fn texture(&mut self, texture: Image) -> &mut Self {
        self.image = Some(texture);
        self
    }

    /// Creates a `Mesh` from a raw list of triangles defined from vertices
    /// and indices.  You may also
    /// supply an `Image` to use as a texture, if you pass `None`, it will
    /// just use a pure white texture.
    ///
    /// This is the most primitive mesh-creation method, but allows you full
    /// control over the tesselation and texturing.
    /// As such it will panic or produce incorrect/invalid output (that may later
    /// cause drawing to panic), if:
    ///
    ///  * `indices` contains a value out of bounds of `verts`
    ///  * Adding the `indices` or `verts` would create a buffer too long
    ///    to be indexed by a `u16`.
    pub fn from_raw<V>(&mut self, verts: &[V], indices: &[u16], texture: Option<Image>) -> &mut Self
    where
        V: Into<Vertex> + Clone,
    {
        assert!(self.buffer.vertices.len() + verts.len() < (u16::MAX as usize));
        assert!(self.buffer.indices.len() + indices.len() < (u16::MAX as usize));
        let next_idx = self.buffer.vertices.len() as u16;
        // Can we remove the clone here?
        // I can't find a way to, because `into()` consumes its source and
        // `Borrow` or `AsRef` aren't really right.
        let vertices = verts.iter().cloned().map(|v: V| -> Vertex { v.into() });
        let indices = indices.iter().map(|i| (*i) + next_idx);
        self.buffer.vertices.extend(vertices);
        self.buffer.indices.extend(indices);
        self.image = texture;
        self
    }

    /// Takes the accumulated geometry and load it into GPU memory,
    /// creating a single `Mesh`.
    pub fn build(&self, ctx: &mut Context) -> GameResult<Mesh> {
        let (vbuf, slice) = ctx
            .gfx_context
            .factory
            .create_vertex_buffer_with_slice(&self.buffer.vertices[..], &self.buffer.indices[..]);

        Ok(Mesh {
            buffer: vbuf,
            slice,
            blend_mode: None,
            image: self
                .image
                .clone()
                .unwrap_or(ctx.gfx_context.white_image.clone()),
            debug_id: DebugId::get(ctx),
        })
    }
}

#[derive(Copy, Clone, PartialEq, Debug)]
struct VertexBuilder {
    color: Color,
}

impl t::VertexConstructor<t::FillVertex, Vertex> for VertexBuilder {
    fn new_vertex(&mut self, vertex: t::FillVertex) -> Vertex {
        Vertex {
            pos: [vertex.position.x, vertex.position.y],
            uv: [vertex.position.x, vertex.position.y],
            color: self.color.into(),
        }
    }
}

impl t::VertexConstructor<t::StrokeVertex, Vertex> for VertexBuilder {
    fn new_vertex(&mut self, vertex: t::StrokeVertex) -> Vertex {
        Vertex {
            pos: [vertex.position.x, vertex.position.y],
            uv: [0.0, 0.0],
            color: self.color.into(),
        }
    }
}

/// 2D polygon mesh.
///
/// All of its creation methods are just shortcuts for doing the same operation
/// via a [`MeshBuilder`](struct.MeshBuilder.html).
#[derive(Debug, Clone, PartialEq)]
pub struct Mesh {
    buffer: gfx::handle::Buffer<gfx_device_gl::Resources, Vertex>,
    slice: gfx::Slice<gfx_device_gl::Resources>,
    blend_mode: Option<BlendMode>,
    image: Image,
    debug_id: DebugId,
}

impl Mesh {
    /// Create a new mesh for a line of one or more connected segments.
    pub fn new_line<P>(
        ctx: &mut Context,
        points: &[P],
        width: f32,
        color: Color,
    ) -> GameResult<Mesh>
    where
        P: Into<mint::Point2<f32>> + Clone,
    {
        let mut mb = MeshBuilder::new();
        let _ = mb.polyline(DrawMode::Line(width), points, color);
        mb.build(ctx)
    }

    /// Create a new mesh for a circle.
    pub fn new_circle<P>(
        ctx: &mut Context,
        mode: DrawMode,
        point: P,
        radius: f32,
        tolerance: f32,
        color: Color,
    ) -> GameResult<Mesh>
    where
        P: Into<mint::Point2<f32>>,
    {
        let mut mb = MeshBuilder::new();
        let _ = mb.circle(mode, point, radius, tolerance, color);
        mb.build(ctx)
    }

    /// Create a new mesh for an ellipse.
    pub fn new_ellipse<P>(
        ctx: &mut Context,
        mode: DrawMode,
        point: P,
        radius1: f32,
        radius2: f32,
        tolerance: f32,
        color: Color,
    ) -> GameResult<Mesh>
    where
        P: Into<mint::Point2<f32>>,
    {
        let mut mb = MeshBuilder::new();
        let _ = mb.ellipse(mode, point, radius1, radius2, tolerance, color);
        mb.build(ctx)
    }

    /// Create a new mesh for series of connected lines.
    pub fn new_polyline<P>(
        ctx: &mut Context,
        mode: DrawMode,
        points: &[P],
        color: Color,
    ) -> GameResult<Mesh>
    where
        P: Into<mint::Point2<f32>> + Clone,
    {
        let mut mb = MeshBuilder::new();
        let _ = mb.polyline(mode, points, color);
        mb.build(ctx)
    }

    /// Create a new mesh for closed polygon.
    pub fn new_polygon<P>(
        ctx: &mut Context,
        mode: DrawMode,
        points: &[P],
        color: Color,
    ) -> GameResult<Mesh>
    where
        P: Into<mint::Point2<f32>> + Clone,
    {
        let mut mb = MeshBuilder::new();
        let _ = mb.polygon(mode, points, color);
        mb.build(ctx)
    }

    /// Create a new mesh for a rectangle
    pub fn new_rectangle(
        ctx: &mut Context,
        mode: DrawMode,
        bounds: Rect,
        color: Color,
    ) -> GameResult<Mesh> {
        let mut mb = MeshBuilder::new();
        let _ = mb.rectangle(mode, bounds, color);
        mb.build(ctx)
    }

    /// Create a new `Mesh` from a raw list of triangle points.
    pub fn from_triangles<P>(ctx: &mut Context, triangles: &[P], color: Color) -> GameResult<Mesh>
    where
        P: Into<mint::Point2<f32>> + Clone,
    {
        let mut mb = MeshBuilder::new();
        let _ = mb.triangles(triangles, color);
        mb.build(ctx)
    }

    /// Creates a `Mesh` from a raw list of triangles defined from points
    /// and indices, with the given UV texture coordinates.  You may also
    /// supply an `Image` to use as a texture, if you pass `None`, it will
    /// just use a pure white texture.
    ///
    /// This is the most primitive mesh-creation method, but allows you full
    /// control over the tesselation and texturing.
    /// As such it will panic or produce incorrect/invalid output (that may later
    /// cause drawing to panic), if:
    ///
    ///  * `indices` contains a value out of bounds of `verts`
    ///  * `verts` is longer than `u16::MAX` elements.
    pub fn from_raw<V>(
        ctx: &mut Context,
        verts: &[V],
        indices: &[u16],
        texture: Option<Image>,
    ) -> Mesh
    where
        V: Into<Vertex> + Clone,
    {
        let verts: Vec<Vertex> = verts.iter().cloned().map(|v| v.into()).collect();
        let (vbuf, slice) = ctx
            .gfx_context
            .factory
            .create_vertex_buffer_with_slice(&verts[..], indices);
        Mesh {
            buffer: vbuf,
            slice,
            blend_mode: None,
            image: texture.unwrap_or(ctx.gfx_context.white_image.clone()),
            debug_id: DebugId::get(ctx),
        }
    }

    /// Replaces the vertices in the `Mesh` with the given ones.  This MAY be faster
    /// than re-creating a `Mesh` with [`Mesh::from_raw()`](#method.from_raw) due to
    /// reusing memory instead of allocating and deallocating it, both on the CPU and
    /// GPU side.  There's too much variation in implementations and drivers to promise
    /// it will actually be faster though.  At worst, it will be the same speed.
    pub fn set_vertices(&mut self, ctx: &mut Context, verts: &[Vertex], indices: &[u16]) {
        // This is in principle faster than throwing away an existing mesh and
        // creating a new one with `Mesh::from_raw()`, but really only because it
        // doesn't take `Into<Vertex>` and so doesn't need to create an intermediate
        // `Vec`.  It still creates a new GPU buffer and replaces the old one instead
        // of just copying into the old one.
        // TODO: By default we create `Mesh` with a read-only GPU buffer, which I am
        // a little hesitant to change... partially because doing that with
        // `Image` has caused some subtle edge case bugs.
        // It's not terribly hard to do in principle though, just tedious;
        // start at `Factory::create_vertex_buffer_with_slice()`, drill down to
        // <https://docs.rs/gfx/0.17.1/gfx/traits/trait.Factory.html#tymethod.create_buffer_raw>,
        // and fill in the bits between with the appropriate values.
        let (vbuf, slice) = ctx
            .gfx_context
            .factory
            .create_vertex_buffer_with_slice(verts, indices);
        self.buffer = vbuf;
        self.slice = slice;
    }
}

impl Drawable for Mesh {
    fn draw<D>(&self, ctx: &mut Context, param: D) -> GameResult
    where
        D: Into<DrawParam>,
    {
        let param = param.into();
        self.debug_id.assert(ctx);
        let gfx = &mut ctx.gfx_context;
        gfx.update_instance_properties(param.into())?;

        gfx.data.vbuf = self.buffer.clone();
        let texture = self.image.texture.clone();

        let typed_thingy = gfx.backend_spec.raw_to_typed_shader_resource(texture);
        gfx.data.tex.0 = typed_thingy;

        gfx.draw(Some(&self.slice))?;

        Ok(())
    }
    fn set_blend_mode(&mut self, mode: Option<BlendMode>) {
        self.blend_mode = mode;
    }
    fn blend_mode(&self) -> Option<BlendMode> {
        self.blend_mode
    }
}<|MERGE_RESOLUTION|>--- conflicted
+++ resolved
@@ -4,11 +4,8 @@
 use lyon;
 use lyon::tessellation as t;
 
-<<<<<<< HEAD
-=======
 pub use self::t::{FillOptions, FillRule, LineCap, LineJoin, StrokeOptions};
 
->>>>>>> d455fd1e
 /// A builder for creating [`Mesh`](struct.Mesh.html)es.
 ///
 /// This allows you to easily make one `Mesh` containing
@@ -21,15 +18,6 @@
 /// ```rust
 /// # use ggez::*;
 /// # use ggez::graphics::*;
-<<<<<<< HEAD
-/// # fn t(ctx: &mut Context) {
-/// let mesh: Mesh = MeshBuilder::new()
-///     .line(&[Point2::new(20.0, 20.0), Point2::new(40.0, 20.0)], 4.0)
-///     .circle(DrawMode::Fill, Point2::new(60.0, 38.0), 40.0, 1.0)
-///     .build(ctx)
-///     .unwrap();
-/// # }
-=======
 /// # use ggez::nalgebra::Point2;
 /// # fn main() -> GameResult {
 /// # let ctx = &mut ContextBuilder::new("foo", "bar").build().unwrap().0;
@@ -38,7 +26,6 @@
 ///     .circle(DrawMode::Fill, Point2::new(60.0, 38.0), 40.0, 1.0, (0, 255, 0).into())
 ///     .build(ctx)?;
 /// # Ok(()) }
->>>>>>> d455fd1e
 /// ```
 /// A more sophisticated example:
 ///
