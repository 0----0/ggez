--- conflicted
+++ resolved
@@ -3,19 +3,12 @@
 description = "Rust library to create a Good Game Easily"
 version = "0.1.0"
 repository = "https://github.com/ggez-dev/ggez"
-<<<<<<< HEAD
 documentation = "https://docs.rs/ggez"
 keywords = ["ggez", "graphics", "2D", "game", "engine"]
 authors = [
-   "Rafael Epplee <raffomania@gmail.com>", 
+   "Rafael Epplee <raffomania@gmail.com>",
    "Sven-Hendrik Haase <svenstaro@gmail.com>",
    "Simon Heath <icefoxen@gmail.com"
-=======
-keywords = ["ggez", "graphics", "2D"]
-authors = [
-    "Rafael Epplee <raffomania@gmail.com>",
-    "Sven-Hendrik Haase <svenstaro@gmail.com>"
->>>>>>> 3bd42165
 ]
 license = "MIT"
 readme = "README.md"
@@ -35,4 +28,4 @@
 zip = "0.1"
 
 rustc-serialize = "0.3"
-toml = "0.2"
+toml = "0.2"